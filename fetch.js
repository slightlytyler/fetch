--- conflicted
+++ resolved
@@ -203,15 +203,11 @@
 
   Body.call(Response.prototype)
 
-<<<<<<< HEAD
+  self.Headers = Headers;
+  self.Request = Request;
+  self.Response = Response;
+
   self.fetch = function (url, options) {
-=======
-  window.Headers = Headers;
-  window.Request = Request;
-  window.Response = Response;
-
-  window.fetch = function (url, options) {
->>>>>>> 4a44c0b0
     return new Request(url, options).fetch()
   }
 })();