--- conflicted
+++ resolved
@@ -298,36 +298,6 @@
   return this
 }
 
-<<<<<<< HEAD
-    if (input instanceof Request) {
-      if (input.bodyUsed) {
-        throw new TypeError('Already read')
-      }
-      this.url = input.url
-      this.credentials = input.credentials
-      if (!options.headers) {
-        this.headers = new Headers(input.headers)
-      }
-      this.method = input.method
-      this.mode = input.mode
-      this.signal = input.signal
-      if (!body && input._bodyInit != null) {
-        body = input._bodyInit
-        input.bodyUsed = true
-      }
-    } else {
-      this.url = String(input)
-    }
-
-    this.credentials = options.credentials || this.credentials || 'omit'
-    if (options.headers || !this.headers) {
-      this.headers = new Headers(options.headers)
-    }
-    this.method = normalizeMethod(options.method || this.method || 'GET')
-    this.mode = options.mode || this.mode || null
-    this.signal = options.signal || this.signal
-    this.referrer = null
-=======
 // HTTP methods whose capitalization should be normalized
 var methods = ['DELETE', 'GET', 'HEAD', 'OPTIONS', 'POST', 'PUT']
 
@@ -335,7 +305,6 @@
   var upcased = method.toUpperCase()
   return methods.indexOf(upcased) > -1 ? upcased : method
 }
->>>>>>> f83e3713
 
 export function Request(input, options) {
   options = options || {}
@@ -352,6 +321,7 @@
     }
     this.method = input.method
     this.mode = input.mode
+    this.signal = input.signal
     if (!body && input._bodyInit != null) {
       body = input._bodyInit
       input.bodyUsed = true
@@ -366,6 +336,7 @@
   }
   this.method = normalizeMethod(options.method || this.method || 'GET')
   this.mode = options.mode || this.mode || null
+  this.signal = options.signal || this.signal
   this.referrer = null
 
   if ((this.method === 'GET' || this.method === 'HEAD') && body) {
@@ -453,10 +424,33 @@
   return new Response(null, {status: status, headers: {location: url}})
 }
 
+var DOMException = self.DOMException
+try {
+  new DOMException()
+} catch (err) {
+  DOMException = function(message, name) {
+    this.message = message
+    this.name = name
+    var error = Error(message)
+    this.stack = error.stack
+  }
+  DOMException.prototype = Object.create(Error.prototype)
+  DOMException.prototype.constructor = DOMException
+}
+
 export function fetch(input, init) {
   return new Promise(function(resolve, reject) {
     var request = new Request(input, init)
+
+    if (request.signal && request.signal.aborted) {
+      return reject(new DOMException('Aborted', 'AbortError'))
+    }
+
     var xhr = new XMLHttpRequest()
+
+    function abortXhr() {
+      xhr.abort()
+    }
 
     xhr.onload = function() {
       var options = {
@@ -477,6 +471,10 @@
       reject(new TypeError('Network request failed'))
     }
 
+    xhr.onabort = function() {
+      reject(new DOMException('Aborted', 'AbortError'))
+    }
+
     xhr.open(request.method, request.url, true)
 
     if (request.credentials === 'include') {
@@ -493,105 +491,26 @@
       xhr.setRequestHeader(name, value)
     })
 
+    if (request.signal) {
+      request.signal.addEventListener('abort', abortXhr)
+
+      xhr.onreadystatechange = function() {
+        // DONE (success or failure)
+        if (xhr.readyState === 4) {
+          request.signal.removeEventListener('abort', abortXhr)
+        }
+      }
+    }
+
     xhr.send(typeof request._bodyInit === 'undefined' ? null : request._bodyInit)
   })
 }
 
 fetch.polyfill = true
 
-<<<<<<< HEAD
-  var DOMException = self.DOMException
-  try {
-    new DOMException()
-  } catch(err) {
-    DOMException = function(message, name) {
-      this.message = message
-      this.name = name
-      var error = Error(message)
-      this.stack = error.stack
-    }
-    DOMException.prototype = Object.create(Error.prototype)
-    DOMException.prototype.constructor = DOMException
-  }
-
-  self.Headers = Headers
-  self.Request = Request
-  self.Response = Response
-
-  self.fetch = function(input, init) {
-    return new Promise(function(resolve, reject) {
-      var request = new Request(input, init)
-
-      if (request.signal && request.signal.aborted) {
-        return reject(new DOMException('Aborted', 'AbortError'))
-      }
-
-      var xhr = new XMLHttpRequest()
-
-      function abortXhr() {
-        xhr.abort()
-      }
-
-      xhr.onload = function() {
-        var options = {
-          status: xhr.status,
-          statusText: xhr.statusText,
-          headers: parseHeaders(xhr.getAllResponseHeaders() || '')
-        }
-        options.url = 'responseURL' in xhr ? xhr.responseURL : options.headers.get('X-Request-URL')
-        var body = 'response' in xhr ? xhr.response : xhr.responseText
-        resolve(new Response(body, options))
-      }
-
-      xhr.onerror = function() {
-        reject(new TypeError('Network request failed'))
-      }
-
-      xhr.ontimeout = function() {
-        reject(new TypeError('Network request failed'))
-      }
-
-      xhr.onabort = function() {
-        reject(new DOMException('Aborted', 'AbortError'))
-      }
-
-      xhr.open(request.method, request.url, true)
-
-      if (request.credentials === 'include') {
-        xhr.withCredentials = true
-      } else if (request.credentials === 'omit') {
-        xhr.withCredentials = false
-      }
-
-      if ('responseType' in xhr && support.blob) {
-        xhr.responseType = 'blob'
-      }
-
-      request.headers.forEach(function(value, name) {
-        xhr.setRequestHeader(name, value)
-      })
-
-      if (request.signal) {
-        request.signal.addEventListener('abort', abortXhr)
-
-        xhr.onreadystatechange = function() {
-          // DONE (success or failure)
-          if (xhr.readyState === 4) {
-            request.signal.removeEventListener('abort', abortXhr)
-          }
-        }
-      }
-
-      xhr.send(typeof request._bodyInit === 'undefined' ? null : request._bodyInit)
-    })
-  }
-  self.fetch.polyfill = true
-})(typeof self !== 'undefined' ? self : this);
-=======
 if (!self.fetch) {
   self.fetch = fetch
   self.Headers = Headers
   self.Request = Request
   self.Response = Response
-}
->>>>>>> f83e3713
+}