(function() {
  'use strict';

  if (self.fetch) {
    return
  }

  function normalizeName(name) {
    if (typeof name !== 'string') {
      name = name.toString();
    }
    if (/[^a-z0-9\-#$%&'*+.\^_`|~]/i.test(name)) {
      throw new TypeError('Invalid character in header field name')
    }
    return name.toLowerCase()
  }

  function normalizeValue(value) {
    if (typeof value !== 'string') {
      value = value.toString();
    }
    return value
  }

  function Headers(headers) {
    this.map = {}

    var self = this
    if (headers instanceof Headers) {
      headers.forEach(function(name, values) {
        values.forEach(function(value) {
          self.append(name, value)
        })
      })

    } else if (headers) {
      Object.getOwnPropertyNames(headers).forEach(function(name) {
        self.append(name, headers[name])
      })
    }
  }

  Headers.prototype.append = function(name, value) {
    name = normalizeName(name)
    value = normalizeValue(value)
    var list = this.map[name]
    if (!list) {
      list = []
      this.map[name] = list
    }
    list.push(value)
  }

  Headers.prototype['delete'] = function(name) {
    delete this.map[normalizeName(name)]
  }

  Headers.prototype.get = function(name) {
    var values = this.map[normalizeName(name)]
    return values ? values[0] : null
  }

  Headers.prototype.getAll = function(name) {
    return this.map[normalizeName(name)] || []
  }

  Headers.prototype.has = function(name) {
    return this.map.hasOwnProperty(normalizeName(name))
  }

  Headers.prototype.set = function(name, value) {
    this.map[normalizeName(name)] = [normalizeValue(value)]
  }

  // Instead of iterable for now.
  Headers.prototype.forEach = function(callback) {
    var self = this
    Object.getOwnPropertyNames(this.map).forEach(function(name) {
      callback(name, self.map[name])
    })
  }

  function consumed(body) {
    if (body.bodyUsed) {
      return Promise.reject(new TypeError('Already read'))
    }
    body.bodyUsed = true
  }

  function fileReaderReady(reader) {
    return new Promise(function(resolve, reject) {
      reader.onload = function() {
        resolve(reader.result)
      }
      reader.onerror = function() {
        reject(reader.error)
      }
    })
  }

  function readBlobAsArrayBuffer(blob) {
    var reader = new FileReader()
    reader.readAsArrayBuffer(blob)
    return fileReaderReady(reader)
  }

  function readBlobAsText(blob) {
    var reader = new FileReader()
    reader.readAsText(blob)
    return fileReaderReady(reader)
  }

  var support = {
    blob: 'FileReader' in self && 'Blob' in self && (function() {
      try {
        new Blob();
        return true
      } catch(e) {
        return false
      }
    })(),
    formData: 'FormData' in self
  }

  function Body() {
    this.bodyUsed = false


    this._initBody = function(body) {
      this._bodyInit = body
      if (typeof body === 'string') {
        this._bodyText = body
      } else if (support.blob && Blob.prototype.isPrototypeOf(body)) {
        this._bodyBlob = body
      } else if (support.formData && FormData.prototype.isPrototypeOf(body)) {
        this._bodyFormData = body
      } else if (!body) {
        this._bodyText = ''
      } else {
        throw new Error('unsupported BodyInit type')
      }
    }

    if (support.blob) {
      this.blob = function() {
        var rejected = consumed(this)
        if (rejected) {
          return rejected
        }

        if (this._bodyBlob) {
          return Promise.resolve(this._bodyBlob)
        } else if (this._bodyFormData) {
          throw new Error('could not read FormData body as blob')
        } else {
          return Promise.resolve(new Blob([this._bodyText]))
        }
      }

      this.arrayBuffer = function() {
        return this.blob().then(readBlobAsArrayBuffer)
      }

      this.text = function() {
        var rejected = consumed(this)
        if (rejected) {
          return rejected
        }

        if (this._bodyBlob) {
          return readBlobAsText(this._bodyBlob)
        } else if (this._bodyFormData) {
          throw new Error('could not read FormData body as text')
        } else {
          return Promise.resolve(this._bodyText)
        }
      }
    } else {
      this.text = function() {
        var rejected = consumed(this)
        return rejected ? rejected : Promise.resolve(this._bodyText)
      }
    }

    if (support.formData) {
      this.formData = function() {
        return this.text().then(decode)
      }
    }

    this.json = function() {
      return this.text().then(JSON.parse)
    }

    return this
  }

  // HTTP methods whose capitalization should be normalized
  var methods = ['DELETE', 'GET', 'HEAD', 'OPTIONS', 'POST', 'PUT']

  function normalizeMethod(method) {
    var upcased = method.toUpperCase()
    return (methods.indexOf(upcased) > -1) ? upcased : method
  }

  function Request(url, options) {
    options = options || {}
    this.url = url

    this.credentials = options.credentials || 'omit'
    this.headers = new Headers(options.headers)
    this.method = normalizeMethod(options.method || 'GET')
    this.mode = options.mode || null
    this.referrer = null

    if ((this.method === 'GET' || this.method === 'HEAD') && options.body) {
      throw new TypeError('Body not allowed for GET or HEAD requests')
    }
    this._initBody(options.body)
  }

  function decode(body) {
    var form = new FormData()
    body.trim().split('&').forEach(function(bytes) {
      if (bytes) {
        var split = bytes.split('=')
        var name = split.shift().replace(/\+/g, ' ')
        var value = split.join('=').replace(/\+/g, ' ')
        form.append(decodeURIComponent(name), decodeURIComponent(value))
      }
    })
    return form
  }

  function headers(xhr) {
    var head = new Headers()
    var pairs = xhr.getAllResponseHeaders().trim().split('\n')
    pairs.forEach(function(header) {
      var split = header.trim().split(':')
      var key = split.shift().trim()
      var value = split.join(':').trim()
      head.append(key, value)
    })
    return head
  }

  Body.call(Request.prototype)

  function Response(bodyInit, options) {
    if (!options) {
      options = {}
    }

    this._initBody(bodyInit)
    this.type = 'default'
    this.url = null
    this.status = options.status
    this.ok = this.status >= 200 && this.status < 300
    this.statusText = options.statusText
    this.headers = options.headers instanceof Headers ? options.headers : new Headers(options.headers)
    this.url = options.url || ''
  }

  Body.call(Response.prototype)

  self.Headers = Headers;
  self.Request = Request;
  self.Response = Response;

  self.fetch = function(input, init) {
    // TODO: Request constructor should accept input, init
    var request
    if (Request.prototype.isPrototypeOf(input) && !init) {
      request = input
    } else {
      request = new Request(input, init)
    }

    return new Promise(function(resolve, reject) {
      var xhr = new XMLHttpRequest()
<<<<<<< HEAD
      if (request.credentials === 'cors') {
        xhr.withCredentials = true;
      }
=======
>>>>>>> 587f00ea

      function responseURL() {
        if ('responseURL' in xhr) {
          return xhr.responseURL
        }

        // Avoid security warnings on getResponseHeader when not allowed by CORS
        if (/^X-Request-URL:/m.test(xhr.getAllResponseHeaders())) {
          return xhr.getResponseHeader('X-Request-URL')
        }

        return;
      }

      xhr.onload = function() {
        var status = (xhr.status === 1223) ? 204 : xhr.status
        if (status < 100 || status > 599) {
          reject(new TypeError('Network request failed'))
          return
        }
        var options = {
          status: status,
          statusText: xhr.statusText,
          headers: headers(xhr),
          url: responseURL()
        }
        var body = 'response' in xhr ? xhr.response : xhr.responseText;
        resolve(new Response(body, options))
      }

      xhr.onerror = function() {
        reject(new TypeError('Network request failed'))
      }

      xhr.open(request.method, request.url, true)

      // Note: 'cors' credentials value is nonstandard and accepted for
      // backwards compatibility with old versions of this polyfill.
      if (self.credentials === 'cors' || self.credentials === 'include') {
        xhr.withCredentials = true;
      }

      if ('responseType' in xhr && support.blob) {
        xhr.responseType = 'blob'
      }

      request.headers.forEach(function(name, values) {
        values.forEach(function(value) {
          xhr.setRequestHeader(name, value)
        })
      })

      xhr.send(typeof request._bodyInit === 'undefined' ? null : request._bodyInit)
    })
  }
  self.fetch.polyfill = true
})();<|MERGE_RESOLUTION|>--- conflicted
+++ resolved
@@ -278,12 +278,6 @@
 
     return new Promise(function(resolve, reject) {
       var xhr = new XMLHttpRequest()
-<<<<<<< HEAD
-      if (request.credentials === 'cors') {
-        xhr.withCredentials = true;
-      }
-=======
->>>>>>> 587f00ea
 
       function responseURL() {
         if ('responseURL' in xhr) {
@@ -322,7 +316,7 @@
 
       // Note: 'cors' credentials value is nonstandard and accepted for
       // backwards compatibility with old versions of this polyfill.
-      if (self.credentials === 'cors' || self.credentials === 'include') {
+      if (request.credentials === 'cors' || request.credentials === 'include') {
         xhr.withCredentials = true;
       }
 
