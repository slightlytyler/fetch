--- conflicted
+++ resolved
@@ -936,132 +936,6 @@
             })
         })
 
-<<<<<<< HEAD
-  suite('aborting', function() {
-    test('initially aborted signal', function() {
-      var controller = new AbortController()
-      controller.abort()
-
-      return fetch('/request', {
-        signal: controller.signal
-      }).then(function() {
-        assert.ok(false)
-      }, function(error) {
-        assert.equal(error.name, 'AbortError')
-      })
-    })
-
-    test('initially aborted signal within Request', function () {
-      var controller = new AbortController()
-      controller.abort()
-
-      var request = new Request('/request', { signal: controller.signal })
-
-      return fetch(request).then(function() {
-        assert.ok(false)
-      }, function(error) {
-        assert.equal(error.name, 'AbortError')
-      })
-    })
-
-    test('mid-request', function() {
-      var controller = new AbortController()
-
-      setTimeout(function() {
-        controller.abort()
-      }, 30)
-
-      return fetch('/slow', {
-        signal: controller.signal
-      }).then(function() {
-        assert.ok(false)
-      }, function(error) {
-        assert.equal(error.name, 'AbortError')
-      })
-    })
-
-    test('mid-request within Request', function() {
-      var controller = new AbortController()
-      var request = new Request('/slow', { signal: controller.signal })
-
-      setTimeout(function() {
-        controller.abort()
-      }, 30)
-
-      return fetch(request).then(function() {
-        assert.ok(false)
-      }, function(error) {
-        assert.equal(error.name, 'AbortError')
-      })
-    })
-
-    test('abort multiple with same signal', function() {
-      var controller = new AbortController()
-
-      setTimeout(function() {
-        controller.abort()
-      }, 30)
-
-      return Promise.all([
-        fetch('/slow', {
-          signal: controller.signal
-        }).then(function() {
-          assert.ok(false)
-        }, function(error) {
-          assert.equal(error.name, 'AbortError')
-        }),
-        fetch('/slow', {
-          signal: controller.signal
-        }).then(function() {
-          assert.ok(false)
-        }, function(error) {
-          assert.equal(error.name, 'AbortError')
-        })
-      ])
-    })
-
-    test('does not leak memory', function() {
-      var controller = new AbortController()
-      var signal = controller.signal
-
-      // success
-      return fetch('/request', {
-        signal: signal
-      }).then(function() {
-        assert.deepEqual(signal.listeners['abort'], [])
-      }).then(function () {
-        // failure
-        return fetch('/boom', {
-          signal: signal
-        }).catch(function() {
-          assert.deepEqual(signal.listeners['abort'], [])
-        })
-      }).then(function () {
-        // aborted
-        setTimeout(function() {
-          signal.dispatchEvent({ type: 'abort' })
-        }, 30)
-
-        return fetch('/slow', {
-          signal: signal
-        }).catch(function() {
-          assert.deepEqual(signal.listeners['abort'], [])
-        })
-      })
-    })
-  })
-
-  suite('response', function() {
-    test('populates body', function() {
-      return fetch('/hello').then(function(response) {
-        assert.equal(response.status, 200)
-        assert.equal(response.ok, true)
-        return response.text()
-      }).then(function(body) {
-        assert.equal(body, 'hi')
-      })
-    })
-=======
         test('with Request as argument', function() {
           var request = new Request('/request', {
             headers: {
@@ -1069,7 +943,6 @@
               'X-Test': '42'
             }
           })
->>>>>>> f83e3713
 
           return fetch(request)
             .then(function(response) {
@@ -1175,6 +1048,141 @@
         })
       })
 
+      suite('aborting', function() {
+        test('initially aborted signal', function() {
+          var controller = new AbortController()
+          controller.abort()
+
+          return fetch('/request', {
+            signal: controller.signal
+          }).then(
+            function() {
+              assert.ok(false)
+            },
+            function(error) {
+              assert.equal(error.name, 'AbortError')
+            }
+          )
+        })
+
+        test('initially aborted signal within Request', function() {
+          var controller = new AbortController()
+          controller.abort()
+
+          var request = new Request('/request', {signal: controller.signal})
+
+          return fetch(request).then(
+            function() {
+              assert.ok(false)
+            },
+            function(error) {
+              assert.equal(error.name, 'AbortError')
+            }
+          )
+        })
+
+        test('mid-request', function() {
+          var controller = new AbortController()
+
+          setTimeout(function() {
+            controller.abort()
+          }, 30)
+
+          return fetch('/slow', {
+            signal: controller.signal
+          }).then(
+            function() {
+              assert.ok(false)
+            },
+            function(error) {
+              assert.equal(error.name, 'AbortError')
+            }
+          )
+        })
+
+        test('mid-request within Request', function() {
+          var controller = new AbortController()
+          var request = new Request('/slow', {signal: controller.signal})
+
+          setTimeout(function() {
+            controller.abort()
+          }, 30)
+
+          return fetch(request).then(
+            function() {
+              assert.ok(false)
+            },
+            function(error) {
+              assert.equal(error.name, 'AbortError')
+            }
+          )
+        })
+
+        test('abort multiple with same signal', function() {
+          var controller = new AbortController()
+
+          setTimeout(function() {
+            controller.abort()
+          }, 30)
+
+          return Promise.all([
+            fetch('/slow', {
+              signal: controller.signal
+            }).then(
+              function() {
+                assert.ok(false)
+              },
+              function(error) {
+                assert.equal(error.name, 'AbortError')
+              }
+            ),
+            fetch('/slow', {
+              signal: controller.signal
+            }).then(
+              function() {
+                assert.ok(false)
+              },
+              function(error) {
+                assert.equal(error.name, 'AbortError')
+              }
+            )
+          ])
+        })
+
+        test('does not leak memory', function() {
+          var controller = new AbortController()
+          var signal = controller.signal
+
+          // success
+          return fetch('/request', {
+            signal: signal
+          })
+            .then(function() {
+              assert.deepEqual(signal.listeners['abort'], [])
+            })
+            .then(function() {
+              // failure
+              return fetch('/boom', {
+                signal: signal
+              }).catch(function() {
+                assert.deepEqual(signal.listeners['abort'], [])
+              })
+            })
+            .then(function() {
+              // aborted
+              setTimeout(function() {
+                signal.dispatchEvent({type: 'abort'})
+              }, 30)
+
+              return fetch('/slow', {
+                signal: signal
+              }).catch(function() {
+                assert.deepEqual(signal.listeners['abort'], [])
+              })
+            })
+        })
+      })
+
       suite('response', function() {
         test('populates body', function() {
           return fetch('/hello')
