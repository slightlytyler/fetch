{
  "name": "whatwg-fetch",
  "description": "A window.fetch polyfill.",
<<<<<<< HEAD
  "version": "2.0.3",
  "main": "./dist/fetch.umd.js",
  "module": "./fetch.js",
=======
  "version": "2.0.4",
  "main": "fetch.js",
>>>>>>> cbb313bf
  "repository": "github/fetch",
  "license": "MIT",
  "devDependencies": {
    "chai": "1.10.0",
    "eslint": "^4.19.1",
    "eslint-plugin-github": "^1.0.0",
    "mocha": "2.1.0",
    "mocha-phantomjs-core": "2.0.1",
    "promise-polyfill": "6.0.2",
    "rollup": "^0.59.1",
    "url-search-params": "0.6.1"
  },
  "files": [
    "LICENSE",
    "dist/fetch.umd.js",
    "fetch.js"
  ],
  "scripts": {
    "prepublish": "make dist/fetch.umd.js",
    "test": "make"
  }
}<|MERGE_RESOLUTION|>--- conflicted
+++ resolved
@@ -1,14 +1,9 @@
 {
   "name": "whatwg-fetch",
   "description": "A window.fetch polyfill.",
-<<<<<<< HEAD
-  "version": "2.0.3",
+  "version": "2.0.4",
   "main": "./dist/fetch.umd.js",
   "module": "./fetch.js",
-=======
-  "version": "2.0.4",
-  "main": "fetch.js",
->>>>>>> cbb313bf
   "repository": "github/fetch",
   "license": "MIT",
   "devDependencies": {
